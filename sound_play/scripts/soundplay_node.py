#!/usr/bin/env python

#***********************************************************
#* Software License Agreement (BSD License)
#*
#*  Copyright (c) 2009, Willow Garage, Inc.
#*  All rights reserved.
#*
#*  Redistribution and use in source and binary forms, with or without
#*  modification, are permitted provided that the following conditions
#*  are met:
#*
#*   * Redistributions of source code must retain the above copyright
#*     notice, this list of conditions and the following disclaimer.
#*   * Redistributions in binary form must reproduce the above
#*     copyright notice, this list of conditions and the following
#*     disclaimer in the documentation and/or other materials provided
#*     with the distribution.
#*   * Neither the name of the Willow Garage nor the names of its
#*     contributors may be used to endorse or promote products derived
#*     from this software without specific prior written permission.
#*
#*  THIS SOFTWARE IS PROVIDED BY THE COPYRIGHT HOLDERS AND CONTRIBUTORS
#*  "AS IS" AND ANY EXPRESS OR IMPLIED WARRANTIES, INCLUDING, BUT NOT
#*  LIMITED TO, THE IMPLIED WARRANTIES OF MERCHANTABILITY AND FITNESS
#*  FOR A PARTICULAR PURPOSE ARE DISCLAIMED. IN NO EVENT SHALL THE
#*  COPYRIGHT OWNER OR CONTRIBUTORS BE LIABLE FOR ANY DIRECT, INDIRECT,
#*  INCIDENTAL, SPECIAL, EXEMPLARY, OR CONSEQUENTIAL DAMAGES (INCLUDING,
#*  BUT NOT LIMITED TO, PROCUREMENT OF SUBSTITUTE GOODS OR SERVICES;
#*  LOSS OF USE, DATA, OR PROFITS; OR BUSINESS INTERRUPTION) HOWEVER
#*  CAUSED AND ON ANY THEORY OF LIABILITY, WHETHER IN CONTRACT, STRICT
#*  LIABILITY, OR TORT (INCLUDING NEGLIGENCE OR OTHERWISE) ARISING IN
#*  ANY WAY OUT OF THE USE OF THIS SOFTWARE, EVEN IF ADVISED OF THE
#*  POSSIBILITY OF SUCH DAMAGE.
#***********************************************************

# Author: Blaise Gassend

import roslib
import rospy
import threading
import os
import logging
import sys
import traceback
import tempfile
from diagnostic_msgs.msg import DiagnosticStatus, KeyValue, DiagnosticArray
from sound_play.msg import SoundRequest, SoundRequestAction, SoundRequestResult, SoundRequestFeedback
import actionlib

try:
    import gi
    gi.require_version('Gst', '1.0')
    from gi.repository import Gst as Gst
except:
    str="""
**************************************************************
Error opening pygst. Is gstreamer installed?
**************************************************************
"""
    rospy.logfatal(str)
    # print str
    exit(1)

from gi.repository import GObject as GObject

def sleep(t):
    try:
        rospy.sleep(t)
    except:
        pass


class soundtype:
    STOPPED = 0
    LOOPING = 1
    COUNTING = 2

    def __init__(self, file, device, volume = 1.0):
        self.lock = threading.RLock()
        self.state = self.STOPPED
        self.sound = Gst.ElementFactory.make("playbin",None)
        if self.sound is None:
            raise Exception("Could not create sound player")

        if device:
            self.sink = Gst.ElementFactory.make("alsasink", "sink")
            self.sink.set_property("device", device)
            self.sound.set_property("audio-sink", self.sink)

        if (":" in file):
            uri = file
        elif os.path.isfile(file):
            uri = "file://" + os.path.abspath(file)
        else:
          rospy.logerr('Error: URI is invalid: %s'%file)

        self.uri = uri
        self.volume = volume
        self.sound.set_property('uri', uri)
        self.sound.set_property("volume",volume)
        self.staleness = 1
        self.file = file

        self.bus = self.sound.get_bus()
        self.bus.add_signal_watch()
        self.bus_conn_id = self.bus.connect("message", self.on_stream_end)

    def on_stream_end(self, bus, message):
        if message.type == Gst.MessageType.EOS:
          if (self.state == self.LOOPING):
            self.sound.seek_simple(Gst.Format.TIME, Gst.SeekFlags.FLUSH, 0)
          else:
            self.stop()

    def __del__(self):
        # stop our GST object so that it gets garbage-collected
        self.dispose()

    def update(self):
        if self.bus is not None:
            self.bus.poll(Gst.MessageType.ERROR, 10)

    def loop(self):
        self.lock.acquire()
        try:
            self.staleness = 0
            if self.state == self.COUNTING:
                self.stop()

            if self.state == self.STOPPED:
              self.sound.seek_simple(Gst.Format.TIME, Gst.SeekFlags.FLUSH, 0)
              self.sound.set_state(Gst.State.PLAYING)
            self.state = self.LOOPING
        finally:
            self.lock.release()

    def dispose(self):
        self.lock.acquire()
        try:
            if self.bus is not None:
                self.sound.set_state(Gst.State.NULL)
                self.bus.disconnect(self.bus_conn_id)
                self.bus.remove_signal_watch()
                self.bus = None
                self.sound = None
                self.sink = None
                self.state = self.STOPPED
        except Exception as e:
            rospy.logerr('Exception in dispose: %s'%str(e))
        finally:
            self.lock.release()

    def stop(self):
        if self.state != self.STOPPED:
            self.lock.acquire()
            try:
                self.sound.set_state(Gst.State.NULL)
                self.state = self.STOPPED
            finally:
                self.lock.release()

    def single(self):
        self.lock.acquire()
        try:
            rospy.logdebug("Playing %s"%self.uri)
            self.staleness = 0
            if self.state == self.LOOPING:
                self.stop()

            self.sound.seek_simple(Gst.Format.TIME, Gst.SeekFlags.FLUSH, 0)
            self.sound.set_state(Gst.State.PLAYING)
            self.state = self.COUNTING
        finally:
            self.lock.release()

    def command(self, cmd):
         if cmd == SoundRequest.PLAY_STOP:
             self.stop()
         elif cmd == SoundRequest.PLAY_ONCE:
             self.single()
         elif cmd == SoundRequest.PLAY_START:
             self.loop()

    def get_staleness(self):
        self.lock.acquire()
        position = 0
        duration = 0
        try:
<<<<<<< HEAD
            position = self.sound.query_position(Gst.Format.TIME)[1]
            duration = self.sound.query_duration(Gst.Format.TIME)[1]
        except Exception, e:
=======
            position = self.sound.query_position(Gst.Format.TIME)[0]
            duration = self.sound.query_duration(Gst.Format.TIME)[0]
        except Exception as e:
>>>>>>> 1a38d30c
            position = 0
            duration = 0
        finally:
            self.lock.release()

        if position != duration:
            self.staleness = 0
        else:
            self.staleness = self.staleness + 1
        return self.staleness

    def get_playing(self):
        return self.state == self.COUNTING

class soundplay:
    _feedback = SoundRequestFeedback()
    _result   = SoundRequestResult()

    def stopdict(self,dict):
        for sound in dict.values():
            sound.stop()

    def stopall(self):
        self.stopdict(self.builtinsounds)
        self.stopdict(self.filesounds)
        self.stopdict(self.voicesounds)

    def select_sound(self, data):
        if data.sound == SoundRequest.PLAY_FILE:
            if not data.arg2:
                if not data.arg in self.filesounds.keys():
                    rospy.logdebug('command for uncached wave: "%s"'%data.arg)
                    try:
                        self.filesounds[data.arg] = soundtype(data.arg, self.device, data.volume)
                    except:
                        rospy.logerr('Error setting up to play "%s". Does this file exist on the machine on which sound_play is running?'%data.arg)
                        return
                else:
                    rospy.logdebug('command for cached wave: "%s"'%data.arg)
                    if self.filesounds[data.arg].sound.get_property('volume') != data.volume:
                        rospy.logdebug('volume for cached wave has changed, resetting volume')
                        self.filesounds[data.arg].sound.set_property('volume', data.volume)
                sound = self.filesounds[data.arg]
            else:
                absfilename = os.path.join(roslib.packages.get_pkg_dir(data.arg2), data.arg)
                if not absfilename in self.filesounds.keys():
                    rospy.logdebug('command for uncached wave: "%s"'%absfilename)
                    try:
                        self.filesounds[absfilename] = soundtype(absfilename, self.device, data.volume)
                    except:
                        rospy.logerr('Error setting up to play "%s" from package "%s". Does this file exist on the machine on which sound_play is running?'%(data.arg, data.arg2))
                        return
                else:
                    rospy.logdebug('command for cached wave: "%s"'%absfilename)
                    if self.filesounds[absfilename].sound.get_property('volume') != data.volume:
                        rospy.logdebug('volume for cached wave has changed, resetting volume')
                        self.filesounds[absfilename].sound.set_property('volume', data.volume)
                sound = self.filesounds[absfilename]
        elif data.sound == SoundRequest.SAY:
            # print data
            if not data.arg in self.voicesounds.keys():
                rospy.logdebug('command for uncached text: "%s"' % data.arg)
                txtfile = tempfile.NamedTemporaryFile(prefix='sound_play', suffix='.txt')
                (wavfile,wavfilename) = tempfile.mkstemp(prefix='sound_play', suffix='.wav')
                txtfilename=txtfile.name
                os.close(wavfile)
                voice = data.arg2
                try:
                    try:
                        if hasattr(data.arg, 'decode'):
                            txtfile.write(data.arg.decode('UTF-8').encode('ISO-8859-15'))
                        else:
                            txtfile.write(data.arg.encode('ISO-8859-15'))
                    except UnicodeEncodeError:
                        if hasattr(data.arg, 'decode'):
                            txtfile.write(data.arg)
                        else:
                            txtfile.write(data.arg.encode('UTF-8'))
                    txtfile.flush()
                    os.system("text2wave -eval '("+voice+")' "+txtfilename+" -o "+wavfilename)
                    try:
                        if os.stat(wavfilename).st_size == 0:
                            raise OSError # So we hit the same catch block
                    except OSError:
                        rospy.logerr('Sound synthesis failed. Is festival installed? Is a festival voice installed? Try running "rosdep satisfy sound_play|sh". Refer to http://wiki.ros.org/sound_play/Troubleshooting')
                        return
                    self.voicesounds[data.arg] = soundtype(wavfilename, self.device, data.volume)
                finally:
                    txtfile.close()
            else:
                rospy.logdebug('command for cached text: "%s"'%data.arg)
                if self.voicesounds[data.arg].sound.get_property('volume') != data.volume:
                    rospy.logdebug('volume for cached text has changed, resetting volume')
                    self.voicesounds[data.arg].sound.set_property('volume', data.volume)
            sound = self.voicesounds[data.arg]
        else:
            rospy.logdebug('command for builtin wave: %i'%data.sound)
            if data.sound not in self.builtinsounds or (data.sound in self.builtinsounds and data.volume != self.builtinsounds[data.sound].volume):
                params = self.builtinsoundparams[data.sound]
                volume = data.volume
                if params[1] != 1: # use the second param as a scaling for the input volume
                    volume = (volume + params[1])/2
                self.builtinsounds[data.sound] = soundtype(params[0], self.device, volume)
            sound = self.builtinsounds[data.sound]
        if sound.staleness != 0 and data.command != SoundRequest.PLAY_STOP:
            # This sound isn't counted in active_sounds
            rospy.logdebug("activating %i %s"%(data.sound,data.arg))
            self.active_sounds = self.active_sounds + 1
            sound.staleness = 0
            #                    if self.active_sounds > self.num_channels:
            #                        mixer.set_num_channels(self.active_sounds)
            #                        self.num_channels = self.active_sounds
        return sound

    def callback(self,data):
        if not self.initialized:
            return
        self.mutex.acquire()
        
        try:
            if data.sound == SoundRequest.ALL and data.command == SoundRequest.PLAY_STOP:
                self.stopall()
            else:
                sound = self.select_sound(data)
                sound.command(data.command)
        except Exception as e:
            rospy.logerr('Exception in callback: %s'%str(e))
            rospy.loginfo(traceback.format_exc())
        finally:
            self.mutex.release()
            rospy.logdebug("done callback")

    # Purge sounds that haven't been played in a while.
    def cleanupdict(self, dict):
        purgelist = []
        for (key,sound) in iter(dict.items()):
            try:
                staleness = sound.get_staleness()
            except Exception as e:
                rospy.logerr('Exception in cleanupdict for sound (%s): %s'%(str(key),str(e)))
                staleness = 100 # Something is wrong. Let's purge and try again.
            #print "%s %i"%(key, staleness)
            if staleness >= 10:
                purgelist.append(key)
            if staleness == 0: # Sound is playing
                self.active_sounds = self.active_sounds + 1
        for key in purgelist:
           rospy.logdebug('Purging %s from cache'%key)
           dict[key].dispose() # clean up resources
           del dict[key]

    def cleanup(self):
        self.mutex.acquire()
        try:
            self.active_sounds = 0
            self.cleanupdict(self.filesounds)
            self.cleanupdict(self.voicesounds)
            self.cleanupdict(self.builtinsounds)
        except:
            rospy.loginfo('Exception in cleanup: %s'%sys.exc_info()[0])
        finally:
            self.mutex.release()

    def diagnostics(self, state):
        try:
            da = DiagnosticArray()
            ds = DiagnosticStatus()
            ds.name = rospy.get_caller_id().lstrip('/') + ": Node State"
            if state == 0:
                ds.level = DiagnosticStatus.OK
                ds.message = "%i sounds playing"%self.active_sounds
                ds.values.append(KeyValue("Active sounds", str(self.active_sounds)))
                ds.values.append(KeyValue("Allocated sound channels", str(self.num_channels)))
                ds.values.append(KeyValue("Buffered builtin sounds", str(len(self.builtinsounds))))
                ds.values.append(KeyValue("Buffered wave sounds", str(len(self.filesounds))))
                ds.values.append(KeyValue("Buffered voice sounds", str(len(self.voicesounds))))
            elif state == 1:
                ds.level = DiagnosticStatus.WARN
                ds.message = "Sound device not open yet."
            else:
                ds.level = DiagnosticStatus.ERROR
                ds.message = "Can't open sound device. See http://wiki.ros.org/sound_play/Troubleshooting"
            da.status.append(ds)
            da.header.stamp = rospy.get_rostime()
            self.diagnostic_pub.publish(da)
        except Exception as e:
            rospy.loginfo('Exception in diagnostics: %s'%str(e))

    def execute_cb(self, data):
        data = data.sound_request
        if not self.initialized:
            return
        self.mutex.acquire()
        # Force only one sound at a time
        self.stopall()
        try:
            if data.sound == SoundRequest.ALL and data.command == SoundRequest.PLAY_STOP:
                self.stopall()
            else:
                sound = self.select_sound(data)
                sound.command(data.command)

                r = rospy.Rate(1)
                start_time = rospy.get_rostime()
                success = True
                while sound.get_playing():
                    sound.update()
                    if self._as.is_preempt_requested():
                        rospy.loginfo('sound_play action: Preempted')
                        sound.stop()
                        self._as.set_preempted()
                        success = False
                        break

                    self._feedback.playing = sound.get_playing()
                    self._feedback.stamp = rospy.get_rostime() - start_time
                    self._as.publish_feedback(self._feedback)
                    r.sleep()

                if success:
                    self._result.playing = self._feedback.playing
                    self._result.stamp = self._feedback.stamp
                    rospy.loginfo('sound_play action: Succeeded')
                    self._as.set_succeeded(self._result)

        except Exception as e:
            rospy.logerr('Exception in actionlib callback: %s'%str(e))
            rospy.loginfo(traceback.format_exc())
        finally:
            self.mutex.release()
            rospy.logdebug("done actionlib callback")

    def __init__(self):
        Gst.init(None)

        # Start gobject thread to receive gstreamer messages
        GObject.threads_init()
        self.g_loop = threading.Thread(target=GObject.MainLoop().run)
        self.g_loop.daemon = True
        self.g_loop.start()

        rospy.init_node('sound_play')
        self.device = rospy.get_param("~device", "default")
        self.diagnostic_pub = rospy.Publisher("/diagnostics", DiagnosticArray, queue_size=1)
        rootdir = os.path.join(roslib.packages.get_pkg_dir('sound_play'),'sounds')

        self.builtinsoundparams = {
                SoundRequest.BACKINGUP              : (os.path.join(rootdir, 'BACKINGUP.ogg'), 0.1),
                SoundRequest.NEEDS_UNPLUGGING       : (os.path.join(rootdir, 'NEEDS_UNPLUGGING.ogg'), 1),
                SoundRequest.NEEDS_PLUGGING         : (os.path.join(rootdir, 'NEEDS_PLUGGING.ogg'), 1),
                SoundRequest.NEEDS_UNPLUGGING_BADLY : (os.path.join(rootdir, 'NEEDS_UNPLUGGING_BADLY.ogg'), 1),
                SoundRequest.NEEDS_PLUGGING_BADLY   : (os.path.join(rootdir, 'NEEDS_PLUGGING_BADLY.ogg'), 1),
                }

        self.no_error = True
        self.initialized = False
        self.active_sounds = 0

        self.mutex = threading.Lock()
        sub = rospy.Subscriber("robotsound", SoundRequest, self.callback)
        self._as = actionlib.SimpleActionServer('sound_play', SoundRequestAction, execute_cb=self.execute_cb, auto_start = False)
        self._as.start()

        self.mutex.acquire()
        self.sleep(0.5) # For ros startup race condition
        self.diagnostics(1)

        while not rospy.is_shutdown():
            while not rospy.is_shutdown():
                self.init_vars()
                self.no_error = True
                self.initialized = True
                self.mutex.release()
                try:
                    self.idle_loop()
                    # Returns after inactive period to test device availability
                    #print "Exiting idle"
                except:
                    rospy.loginfo('Exception in idle_loop: %s'%sys.exc_info()[0])
                finally:
                    self.mutex.acquire()

            self.diagnostics(2)
        self.mutex.release()

    def init_vars(self):
        self.num_channels = 10
        self.builtinsounds = {}
        self.filesounds = {}
        self.voicesounds = {}
        self.hotlist = []
        if not self.initialized:
            rospy.loginfo('sound_play node is ready to play sound')

    def sleep(self, duration):
        try:
            rospy.sleep(duration)
        except rospy.exceptions.ROSInterruptException:
            pass

    def idle_loop(self):
        self.last_activity_time = rospy.get_time()
        while (rospy.get_time() - self.last_activity_time < 10 or
                 len(self.builtinsounds) + len(self.voicesounds) + len(self.filesounds) > 0) \
                and not rospy.is_shutdown():
            #print "idle_loop"
            self.diagnostics(0)
            self.sleep(1)
            self.cleanup()
        #print "idle_exiting"

if __name__ == '__main__':
    soundplay()<|MERGE_RESOLUTION|>--- conflicted
+++ resolved
@@ -187,15 +187,9 @@
         position = 0
         duration = 0
         try:
-<<<<<<< HEAD
             position = self.sound.query_position(Gst.Format.TIME)[1]
             duration = self.sound.query_duration(Gst.Format.TIME)[1]
-        except Exception, e:
-=======
-            position = self.sound.query_position(Gst.Format.TIME)[0]
-            duration = self.sound.query_duration(Gst.Format.TIME)[0]
         except Exception as e:
->>>>>>> 1a38d30c
             position = 0
             duration = 0
         finally:
